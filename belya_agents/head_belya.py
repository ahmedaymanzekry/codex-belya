from __future__ import annotations

import asyncio
import contextlib
import inspect
import json
import logging
import os
import threading
import time
from collections import deque
from dataclasses import dataclass
from datetime import datetime
from pathlib import Path
from typing import Any, Callable, Deque, Dict, Iterable, List, Optional, Sequence, Tuple, Type

from livekit.agents import Agent, RunContext, function_tool
from rich.console import Console
from rich.logging import RichHandler

from .codex_belya import CodexBelyaAgent
from .git_belya import GitBelyaAgent
from .rag_belya import RAGBelyaAgent
from .shared import AgentUtilitiesMixin
from .task_manager import TaskManager
from session_store import SessionRecord, SessionStore
from tools.codex_tools import CodexTaskResult
from tools.session_tools import SessionManagementToolsMixin

TaskRecord = Dict[str, Any]
SESSION_LOG_PATH: Path | None = None
_LOGGING_CONFIGURED = False
_CONSOLE = Console()


class _ConsoleRawLogFilter(logging.Filter):
    """Filter that suppresses console records coming from non-application loggers."""

    _ALLOWED_NAMES = {"basic-agent", "belya-agents"}
    _ALLOWED_PREFIXES = (
        "codex_belya",
        "head-belya",
        "tools",
        "mcp_server",
    )

    def filter(self, record: logging.LogRecord) -> bool:
        name = getattr(record, "name", "") or ""
        if name in self._ALLOWED_NAMES:
            return True
        return any(name.startswith(prefix) for prefix in self._ALLOWED_PREFIXES)


def _configure_beautified_logging() -> logging.Logger:
    """Configure Rich-backed console logging and raw session file logging."""
    global SESSION_LOG_PATH, _LOGGING_CONFIGURED

    root_logger = logging.getLogger()
    if _LOGGING_CONFIGURED and SESSION_LOG_PATH and root_logger.handlers:
        return logging.getLogger("codex_belya")

    logs_dir = Path(__file__).resolve().parent.parent / "logs"
    logs_dir.mkdir(parents=True, exist_ok=True)

    session_stamp = datetime.now().strftime("%Y%m%d_%H%M%S")
    SESSION_LOG_PATH = logs_dir / f"session_{session_stamp}.log"

    console_handler = RichHandler(
        console=_CONSOLE,
        rich_tracebacks=True,
        show_time=True,
        show_path=False,
        log_time_format="%H:%M:%S",
    )
    console_handler.addFilter(_ConsoleRawLogFilter())
    console_handler.setLevel(logging.INFO)
    console_handler.setFormatter(logging.Formatter("%(message)s"))

    file_handler = logging.FileHandler(SESSION_LOG_PATH, encoding="utf-8")
    file_handler.setLevel(logging.DEBUG)
    file_handler.setFormatter(
        logging.Formatter(
            "%(asctime)s %(name)s %(levelname)s %(message)s",
            datefmt="%Y-%m-%d %H:%M:%S",
        )
    )

    for handler in list(root_logger.handlers):
        root_logger.removeHandler(handler)
    root_logger.setLevel(logging.DEBUG)
    root_logger.addHandler(console_handler)
    root_logger.addHandler(file_handler)

    _LOGGING_CONFIGURED = True

    app_logger = logging.getLogger("codex_belya")
    app_logger.setLevel(logging.DEBUG)
    app_logger.propagate = True
    app_logger.info("Codex Belya head agent logging initialized; beautified console active.")
    if SESSION_LOG_PATH:
        app_logger.info("Session log file capturing all records: %s", SESSION_LOG_PATH)

    return app_logger


APPLICATION_LOGGER = _configure_beautified_logging()
logger = logging.getLogger("head-belya")
logger.setLevel(logging.DEBUG)


class TaskRepository:
    """Caches and indexes Codex tasks stored in a ``tasks.json`` file."""

    def __init__(self, file_path: str) -> None:
        if not file_path:
            raise ValueError("TaskRepository requires a file path.")
        self.file_path = os.path.abspath(file_path)
        self._cache: Optional[List[TaskRecord]] = None
        self._last_mtime_ns: Optional[int] = None
        self._task_index: Dict[str, TaskRecord] = {}
        self._lock = threading.RLock()

    def load_tasks(self) -> Sequence[TaskRecord]:
        """Load tasks from disk, refreshing the cache only when needed."""
        with self._lock:
            try:
                stat_result = os.stat(self.file_path)
            except FileNotFoundError:
                self._cache = []
                self._task_index = {}
                self._last_mtime_ns = None
                return self._cache

            mtime_ns = getattr(stat_result, "st_mtime_ns", int(stat_result.st_mtime * 1e9))
            if self._cache is not None and self._last_mtime_ns == mtime_ns:
                return self._cache

            with open(self.file_path, "r", encoding="utf-8") as stream:
                parsed = json.load(stream)

            raw_tasks: Iterable[Any]
            if isinstance(parsed, list):
                raw_tasks = parsed
            elif isinstance(parsed, dict):
                maybe_tasks = parsed.get("tasks", [])
                raw_tasks = maybe_tasks if isinstance(maybe_tasks, list) else []
            else:
                raw_tasks = []

            tasks: List[TaskRecord] = []
            for item in raw_tasks:
                if not isinstance(item, dict):
                    continue
                task_id = item.get("taskId") or item.get("id")
                if not task_id:
                    continue
                history = item.get("history")
                if not isinstance(history, list):
                    history = []
                tasks.append(
                    {
                        "taskId": str(task_id),
                        "history": history,
                        "raw": item,
                    }
                )

            self._cache = tasks
            self._last_mtime_ns = mtime_ns
            self._rebuild_index()

            return self._cache

    def refresh(self, force: bool = True) -> Sequence[TaskRecord]:
        """Invalidate the cache so the next load reflects on-disk changes."""
        with self._lock:
            if force:
                self._cache = None
                self._last_mtime_ns = None
        return self.load_tasks()

    def get_task(self, task_id: str) -> Optional[TaskRecord]:
        """Return the cached task record, refreshing if necessary."""
        if not task_id:
            raise ValueError("task_id must be provided.")
        self.load_tasks()
        return self._task_index.get(task_id)

    def get_latest_entry(self, task_id: str) -> Optional[Dict[str, Any]]:
        """Return the most recent history entry for a task."""
        task = self.get_task(task_id)
        if not task:
            return None
        history = task.get("history") or []
        if not history:
            return None
        return history[-1]

    def _rebuild_index(self) -> None:
        self._task_index = {}
        if not self._cache:
            return
        for task in self._cache:
            task_id = task.get("taskId")
            if task_id:
                self._task_index[task_id] = task


def _extract_result_preview(entry: Dict[str, Any]) -> Optional[str]:
    return (
        entry.get("resultPreview")
        or entry.get("result_preview")
        or entry.get("result_summary")
        or entry.get("result")
    )


def get_task_status(task_id: str, repository: TaskRepository) -> Optional[Dict[str, Any]]:
    """Return the latest status metadata for the requested task."""
    if not task_id:
        raise ValueError("get_task_status requires a task_id.")
    if not repository:
        raise ValueError("get_task_status requires a TaskRepository instance.")

    latest_entry = repository.get_latest_entry(task_id)
    if not latest_entry:
        return None

    return {
        "status": latest_entry.get("status"),
        "timestamp": latest_entry.get("timestamp"),
    }


def get_task_result(task_id: str, repository: TaskRepository) -> Optional[Dict[str, Any]]:
    """Return the completion result preview for the specified task."""
    if not task_id:
        raise ValueError("get_task_result requires a task_id.")
    if not repository:
        raise ValueError("get_task_result requires a TaskRepository instance.")

    latest_entry = repository.get_latest_entry(task_id)
    if not latest_entry or latest_entry.get("status") != "completed":
        return None

    result_preview = _extract_result_preview(latest_entry)
    if result_preview is None:
        return None

    return {
        "resultPreview": result_preview,
        "timestamp": latest_entry.get("timestamp"),
    }


@dataclass(frozen=True)
class TaskCompletionEvent:
    """Represents a task reaching a terminal status such as completed or failed."""

    task_id: str
    status: str
    timestamp: Optional[str]
    result_preview: Optional[str]


class TaskWatcher:
    """Poll ``tasks.json`` and emit events when tasks reach a terminal state."""

    TERMINAL_STATUSES: Tuple[str, ...] = ("completed", "failed")

    def __init__(self, repository: TaskRepository, interval_seconds: float = 2.0) -> None:
        if not repository:
            raise ValueError("TaskWatcher requires a TaskRepository instance.")
        self.repository = repository
        self.interval_seconds = float(interval_seconds)
        self._callbacks: List[Callable[[TaskCompletionEvent], None]] = []
        self._error_callbacks: List[Callable[[BaseException], None]] = []
        self._timer: Optional[threading.Timer] = None
        self._stop_event = threading.Event()
        self._last_seen_completion: Dict[str, Optional[str]] = {}
        self._lock = threading.Lock()
        self._logger = logging.getLogger("head-belya.task_watcher")

    def register_callback(self, callback: Callable[[TaskCompletionEvent], None]) -> None:
        """Register a callback for completion events."""
        if not callable(callback):
            raise ValueError("callback must be callable.")
        self._callbacks.append(callback)

    def register_error_callback(self, callback: Callable[[BaseException], None]) -> None:
        """Register a callback to receive polling exceptions."""
        if not callable(callback):
            raise ValueError("callback must be callable.")
        self._error_callbacks.append(callback)

    def start(self) -> None:
        """Start polling in the background."""
        with self._lock:
            if self._timer is not None:
                return
            self._stop_event.clear()

        try:
            self._poll(bootstrap=True)
        except Exception as exc:  # pragma: no cover - defensive
            self._emit_error(exc)

        self._logger.debug("TaskWatcher started with interval %.2fs", self.interval_seconds)
        self._schedule_next()

    def stop(self) -> None:
        """Stop polling for task updates."""
        self._stop_event.set()
        with self._lock:
            timer = self._timer
            self._timer = None
        if timer:
            timer.cancel()
        self._logger.debug("TaskWatcher stopped.")

    def _schedule_next(self) -> None:
        if self._stop_event.is_set():
            return
        timer = threading.Timer(self.interval_seconds, self._run_cycle)
        timer.daemon = True
        with self._lock:
            self._timer = timer
        timer.start()

    def _run_cycle(self) -> None:
        try:
            self._poll()
        except Exception as exc:  # pragma: no cover - defensive
            self._emit_error(exc)
        finally:
            with self._lock:
                self._timer = None
        self._schedule_next()

    def _poll(self, bootstrap: bool = False) -> None:
        tasks = self.repository.load_tasks()
        for task in tasks:
            task_id = task.get("taskId")
            if not task_id:
                continue
            history = task.get("history") or []
            latest_entry = history[-1] if history else None
            if not latest_entry:
                self._last_seen_completion.setdefault(task_id, None)
                continue

            status = latest_entry.get("status")
            timestamp = latest_entry.get("timestamp")
            is_terminal = status in self.TERMINAL_STATUSES
            completion_signature = (
                f"{status}:{timestamp or 'unknown'}:{len(history)}" if is_terminal else None
            )

            previous_signature = self._last_seen_completion.get(task_id)
            self._last_seen_completion[task_id] = completion_signature

            is_new_completion = (
                not bootstrap
                and is_terminal
                and completion_signature
                and completion_signature != previous_signature
            )

            if is_new_completion:
                event = TaskCompletionEvent(
                    task_id=task_id,
                    status=status,
                    timestamp=timestamp,
                    result_preview=_extract_result_preview(latest_entry),
                )
                self._logger.debug(
                    "Detected terminal status '%s' for task %s",
                    status,
                    task_id,
                )
                self._emit_completion(event)

    def _emit_completion(self, event: TaskCompletionEvent) -> None:
        for callback in list(self._callbacks):
            try:
                callback(event)
            except Exception:  # pragma: no cover - defensive
                continue

    def _emit_error(self, error: BaseException) -> None:
        if not self._error_callbacks:
            self._logger.exception("Unhandled TaskWatcher error: %s", error)
            return
        for callback in list(self._error_callbacks):
            try:
                callback(error)
            except Exception:
                continue


def _usage_example() -> None:
    """Demonstrate the task utility helpers when run directly."""
    repo_path = Path(__file__).resolve().parent.parent / "tasks.json"
    repository = TaskRepository(str(repo_path))
    sample_ids = [
        "5ce72709262d4d9f931a218d9d287e86",
        "f7365c61b6b54d0193035769776faa47",
    ]

    logger.info("--- Manual task inspection demo ---")
    if SESSION_LOG_PATH:
        logger.info("Session log file: %s", SESSION_LOG_PATH)

    for task_id in sample_ids:
        status = get_task_status(task_id, repository)
        result = get_task_result(task_id, repository)
        logger.info("status for %s: %s", task_id, status)
        logger.info("result preview for %s: %s", task_id, result)

    def notify(event: TaskCompletionEvent) -> None:
        preview = event.result_preview or "<no preview>"
        logger.info("Task %s completed at %s · preview: %s", event.task_id, event.timestamp, preview)

    watcher = TaskWatcher(repository, interval_seconds=1.5)
    watcher.register_callback(notify)

    logger.info("Watching for new task completions for 5 seconds...")
    watcher.start()
    try:
        time.sleep(5)
    finally:
        watcher.stop()
        logger.info("Watcher stopped.")


class HeadBelyaAgent(AgentUtilitiesMixin, SessionManagementToolsMixin, Agent):
    """Supervisor agent coordinating sub-agents and owning session tools."""

    HEAD_AGENT_KEY = "head-belya"

    def __init__(self) -> None:
        self.session_store = SessionStore()
        self.codex_agent = CodexBelyaAgent()
        self.git_agent = GitBelyaAgent()
        self.rag_agent = RAGBelyaAgent()
        self.CodexAgent = self.codex_agent.CodexAgent
        self._sub_agents: Dict[str, Agent] = {
            "codex-belya": self.codex_agent,
            "git-belya": self.git_agent,
        }
        self._agent_aliases: Dict[str, str] = {}
        self.agent_tool_catalog: Dict[str, List[Dict[str, str]]] = {}
        self.task_manager = TaskManager()
        self._background_tasks: Dict[str, asyncio.Task[Any]] = {}
        tasks_file_path = self.task_manager.tasks_file
        resolved_tasks_path = (
            tasks_file_path.resolve()
            if isinstance(tasks_file_path, Path)
            else Path(tasks_file_path).resolve()
        )
        self._task_repository = TaskRepository(str(resolved_tasks_path))
        self._task_watcher = TaskWatcher(self._task_repository, interval_seconds=2.0)
        self._task_watcher.register_callback(self._handle_task_completion_event)
        self._task_watcher.register_error_callback(self._handle_task_watcher_error)
        self._watcher_started = False
        self._completion_event_queue: asyncio.Queue[TaskCompletionEvent] | None = None
        self._completion_processor: asyncio.Task[None] | None = None
        self._pending_completion_events: Deque[TaskCompletionEvent] = deque()
        self._asyncio_loop: asyncio.AbstractEventLoop | None = None

        self.sessions_ids_used = [
            record.session_id for record in self.session_store.list_sessions()
        ]
        self.utilization_warning_thresholds: Tuple[int, int, int] = (80, 90, 95)
        self.available_approval_policies: Tuple[str, ...] = ("never", "on-request", "on-failure", "untrusted")
        self.available_models: Tuple[str, ...] = ("gpt-5-codex", "gpt-5", "gpt-4.1", "gpt-4.1-mini", "gpt-4o", "gpt-4o-mini")
        self.session_settings_cache: Dict[str, Dict[str, Any]] = {}
        self.rate_limit_warning_cache: Dict[str, Dict[str, List[int]]] = {}
        self.livekit_state: Dict[str, Any] = self._load_livekit_state()
        super().__init__(
            instructions=(
<<<<<<< HEAD
                "Your name is Belya. You are a helpful voice assistant for Codex users. Your interface with users will be Voice. "
                "You help users in the following: "
                "1. collecting all the coding tasks they need from Codex to work on. Make sure you have all the needed work before sending it to Codex CLI. "
                "2. creating a single prompt for all the coding requests from the user to communicate to Codex. "
                "3. Get the code response, once Codex finish the task. "
                "4. reading out the code response to the user via voice; focusing on the task actions done and the list of tests communicated back from Codex. Do not read the diffs. "
                "You also have git control over the git repository you are working on. "
                "Ask the user if they have any more tasks to send to Codex, and repeat the process until the user is done. "
                "After their first task, ask them if they want to continue with the task or start a new one. use the 'start_a_new_session' function if they chose to start a new codex task. "
                "Any new session should have a different id than previous sessions. "
                "review the prompt with the user before sending it to the 'send_task_to_Codex' function. "
                "Always use the `send_task_to_Codex` tool to send any coding task to Codex CLI. "
                "Make sure you notify the user of the current branch before they start a new session/task. use the 'check_current_branch' to get the current branch. "
                "Ask the user if he wants to create a new branch and if the user approve, start a new branch in the repo before sending new tasks to Codex CLI. "
                "Do not change the branch mid-session. "
                "Ask the user if they have a preference for the branch name, and verify the branch name. use the 'create branch' tool. "
                "Never try to do any coding task by yourself. Do not ask the user to provide any code. "
                "Always wait for the Codex response before reading it out to the user. "
                "Be polite and professional. Sound excited to help the user. "
                "Coordinate codex-belya for coding tasks, git-belya for git operations, and rag-belya for repository research; do not execute those tasks yourself."
=======
                "Your name is Belya. You are a helpful voice assistant for Codex users and you communicate with them over voice. "
                "For every request, confirm the scope and decide whether it should be sent to Codex CLI, handled by you, or delegated to another specialist agent such as git-belya. "
                "When a Codex run is needed, gather the full set of requirements, build a single consolidated prompt, review it with the user, then call `send_task_to_Codex`. "
                "Whenever you take ownership of a task yourself, log it with `start_head_task` and keep its status current with `add_head_task_note`, `complete_head_task`, or `fail_head_task` so the task tracker stays accurate. "
                "Continue to read back Codex responses, focusing on the actions completed and any reported tests, without reciting raw diffs. "
                "Make sure the user knows the current git branch before starting new work; use `check_current_branch` and offer to create a new branch when appropriate, and avoid switching branches mid-session. "
                "Use git-belya for git operations instead of running git commands directly. "
                "After each task, ask whether to continue or begin a new one; use `start_a_new_session` when a fresh Codex session is requested and ensure every session id is unique. "
                "Remain polite, professional, and enthusiastic while coordinating all work across agents."
>>>>>>> 15d9d1cb
            ),
        )
        self._register_current_session()
        self._agent_aliases = self._build_agent_alias_map()
        self.refresh_agent_tool_catalog()

    def _handle_task_completion_event(self, event: TaskCompletionEvent) -> None:
        """Enqueue task completion events detected by the background watcher."""
        logger.debug(
            "TaskWatcher detected terminal status '%s' for task %s.",
            event.status,
            event.task_id,
        )
        if not self._asyncio_loop or not self._completion_event_queue:
            self._pending_completion_events.append(event)
            return

        def _enqueue() -> None:
            queue = self._completion_event_queue
            if queue is None:
                self._pending_completion_events.append(event)
                return
            queue.put_nowait(event)

        self._asyncio_loop.call_soon_threadsafe(_enqueue)

    def _handle_task_watcher_error(self, error: BaseException) -> None:
        """Log watcher exceptions without interrupting the main agent loop."""
        logger.exception("TaskWatcher reported an error: %s", error)

    def _ensure_task_watcher_started(self) -> None:
        """Initialise data structures and start the task watcher if needed."""
        if self._completion_event_queue is None:
            self._completion_event_queue = asyncio.Queue()
        if self._completion_processor is None or self._completion_processor.done():
            self._completion_processor = asyncio.create_task(self._process_completion_events())
        if not self._watcher_started:
            try:
                self._task_watcher.start()
                self._watcher_started = True
            except Exception as error:  # pragma: no cover - defensive
                logger.exception("Failed to start TaskWatcher: %s", error)
        while self._pending_completion_events and self._completion_event_queue is not None:
            event = self._pending_completion_events.popleft()
            self._completion_event_queue.put_nowait(event)

    async def _process_completion_events(self) -> None:
        """Process completion events serially inside the asyncio event loop."""
        queue = self._completion_event_queue
        if queue is None:
            return
        while True:
            primary_event = await queue.get()
            batch = [primary_event]
            try:
                while True:
                    try:
                        batch.append(queue.get_nowait())
                    except asyncio.QueueEmpty:
                        break
                await self._notify_user_of_task_completions(batch)
            except Exception as error:  # pragma: no cover - defensive
                logger.exception(
                    "Failed to notify user about completion batch %s: %s",
                    ", ".join(event.task_id for event in batch),
                    error,
                )
            finally:
                for _ in batch:
                    queue.task_done()

    async def _notify_user_of_task_completion(self, event: TaskCompletionEvent) -> None:
        """Backward-compatible wrapper for single completion notifications."""
        await self._notify_user_of_task_completions([event])

    async def _notify_user_of_task_completions(
        self,
        events: Sequence[TaskCompletionEvent],
    ) -> None:
        """Inform the user when one or more subordinate agent tasks finish."""
        if not events:
            return

        summaries: List[Dict[str, Any]] = []
        for event in events:
            task_record = self.task_manager.get_task(event.task_id) or {}
            agent_value = task_record.get("agent")
            canonical_agent = (
                self._canonicalize_agent_name(agent_value) if agent_value else agent_value
            )
            agent_label = canonical_agent or agent_value or "unknown agent"
            description = task_record.get("description") or "No description available."
            recorded_status = task_record.get("status")
            status_value = event.status or recorded_status or "completed"

            preview_source = event.result_preview or task_record.get("result")
            preview_text = None
            if isinstance(preview_source, str):
                preview_text = " ".join(preview_source.strip().split())
                if len(preview_text) > 360:
                    preview_text = preview_text[:357].rstrip() + "..."

            error_message = task_record.get("error")

            if status_value == "completed":
                status_phrase = "completed successfully"
            elif status_value == "failed":
                status_phrase = "failed"
            else:
                status_phrase = f"finished with status {status_value}"

            summaries.append(
                {
                    "task_id": event.task_id,
                    "agent_label": agent_label,
                    "description": description,
                    "status_phrase": status_phrase,
                    "status": status_value,
                    "preview": preview_text,
                    "error": error_message,
                    "timestamp": event.timestamp,
                }
            )

        message_parts = [
            "You are Belya, the supervising head agent.",
            "Provide the user with a single update summarizing only the following completed tasks.",
        ]

        for entry in summaries:
            entry_parts = [
                f"For task '{entry['task_id']}' handled by {entry['agent_label']}, {entry['status_phrase']}.",
                f"Task description: {entry['description']}.",
            ]
            if entry.get("preview"):
                entry_parts.append(f"Result summary: {entry['preview']}.")
            elif entry.get("error"):
                entry_parts.append(f"Reported error: {entry['error']}.")
            else:
                entry_parts.append("No result summary was provided.")
            if entry.get("timestamp"):
                entry_parts.append(f"Completion recorded at {entry['timestamp']}.")
            message_parts.append(" ".join(entry_parts))

        message_parts.append(
            "Offer to review any task in more detail or help with the next steps, but do not mention other tasks."
        )

        instructions = " ".join(message_parts)
        logger.info(
            "Notifying user about completion of tasks: %s",
            ", ".join(
                f"{entry['task_id']} ({entry['status']})" for entry in summaries
            ),
        )
        self.session.generate_reply(instructions=instructions)

    @function_tool
    async def send_task_to_Codex(self, task_prompt: str, run_ctx: RunContext) -> Optional[str]:
        """Delegate coding task execution to codex-belya and handle bookkeeping."""
        task_id = self._create_task_entry(
            agent_key="codex-belya",
            description=task_prompt,
            metadata={"prompt": task_prompt},
            start_note="Task dispatched to codex-belya",
        )
        self._dispatch_codex_task(task_id, task_prompt)
        return (
            f"Took note of your Codex request as task {task_id}. "
            "Codex is working on it now while I stay available for anything else you need."
        )

    @function_tool
    async def list_agent_tasks(
        self,
        agent_name: Optional[str] = None,
        status: Optional[str] = None,
    ) -> str:
        """Summarize tracked tasks, optionally filtered by agent or status."""
        canonical_agent = self._canonicalize_agent_name(agent_name)
        tasks = self.task_manager.get_tasks(agent=canonical_agent, status=status)
        if not tasks:
            return "No matching tasks found in the task log."
        summaries = []
        for entry in tasks:
            agent_label = entry.get("agent") or "unknown-agent"
            summaries.append(
                f"{entry.get('id')} [{agent_label}] ({entry.get('status')}): {entry.get('description')}"
            )
        return "Here are the tasks I'm tracking:\n" + "\n".join(summaries)

    @function_tool
    async def get_task_details(self, task_id: str) -> str:
        """Fetch the latest information about a specific task."""
        task = self.task_manager.get_task(task_id)
        if not task:
            return f"I couldn't find a task with id {task_id}."
        status = task.get("status")
        description = task.get("description")
        result = task.get("result")
        error = task.get("error")
        updates = task.get("history", [])
        update_summary = "; ".join(
            f"{item.get('timestamp')}: {item.get('note') or item.get('status')}"
            for item in updates
            if item
        )
        if status == "completed" and isinstance(result, str):
            return (
                f"Task {task_id} ({description}) is complete. "
                f"Here is the result:\n{result}"
                + (f"\nUpdates: {update_summary}" if update_summary else "")
            )
        if error:
            return (
                f"Task {task_id} ({description}) ended in status '{status}' with the following error: {error}"
                + (f"\nUpdates: {update_summary}" if update_summary else "")
            )
        return (
            f"Task {task_id} ({description}) is currently {status}."
            + (f"\nRecent updates: {update_summary}" if update_summary else "")
        )

    @function_tool
    async def start_head_task(self, description: str, note: Optional[str] = None) -> str:
        """Create and mark a head-belya task as in progress."""
        task_id = self._create_task_entry(
            agent_key=self.HEAD_AGENT_KEY,
            description=description,
            start_note=note or "Head-belya started this task",
        )
        return (
            f"Logged head-belya task {task_id}. "
            "I'll handle it and keep the tracker updated."
        )

    @function_tool
    async def add_head_task_note(self, task_id: str, note: str) -> str:
        """Append a progress note to a head-belya task without changing status."""
        if not note:
            return "Please provide a note so I can record it."
        task = self.task_manager.get_task(task_id)
        if not task:
            return f"I couldn't find a task with id {task_id}."
        if not self._task_assigned_to_head(task):
            return f"Task {task_id} is not currently assigned to head-belya."
        self.task_manager.append_task_note(task_id, note)
        return f"Added a new note to head-belya task {task_id}."

    @function_tool
    async def complete_head_task(
        self,
        task_id: str,
        result: Optional[str] = None,
        note: Optional[str] = None,
    ) -> str:
        """Mark a head-belya task as completed and optionally record a result."""
        task = self.task_manager.get_task(task_id)
        if not task:
            return f"I couldn't find a task with id {task_id}."
        if not self._task_assigned_to_head(task):
            return f"Task {task_id} is not currently assigned to head-belya."
        self.task_manager.update_task_status(
            task_id,
            "completed",
            note=note or "Head-belya completed this task",
            result=result,
        )
        return f"Marked head-belya task {task_id} as completed."

    @function_tool
    async def fail_head_task(
        self,
        task_id: str,
        error_message: str,
        note: Optional[str] = None,
    ) -> str:
        """Record that a head-belya task could not be finished."""
        if not error_message:
            return "Please provide an error message so I can log what went wrong."
        task = self.task_manager.get_task(task_id)
        if not task:
            return f"I couldn't find a task with id {task_id}."
        if not self._task_assigned_to_head(task):
            return f"Task {task_id} is not currently assigned to head-belya."
        self.task_manager.update_task_status(
            task_id,
            "failed",
            note=note or "Head-belya was unable to finish this task",
            error=error_message,
        )
        return f"Recorded a failure for head-belya task {task_id}."

    def _create_task_entry(
        self,
        *,
        agent_key: str,
        description: str,
        metadata: Optional[Dict[str, Any]] = None,
        start_note: Optional[str] = None,
        auto_start: bool = True,
    ) -> str:
        canonical_agent = self._canonicalize_agent_name(agent_key) or agent_key
        task_id = self.task_manager.add_task(
            agent=canonical_agent,
            description=description,
            metadata=metadata or {},
        )
        if auto_start:
            self.task_manager.update_task_status(
                task_id,
                "in_progress",
                note=start_note or f"{canonical_agent} started this task",
            )
        return task_id

    def _canonicalize_agent_name(self, agent_name: Optional[str]) -> Optional[str]:
        if not agent_name:
            return None
        resolved = self._resolve_agent_alias(agent_name)
        return resolved or agent_name

    def _task_assigned_to_head(self, task: Optional[Dict[str, Any]]) -> bool:
        if not task:
            return False
        agent_value = task.get("agent")
        canonical = self._canonicalize_agent_name(agent_value) if agent_value else None
        return canonical == self.HEAD_AGENT_KEY

    def _build_agent_alias_map(self) -> Dict[str, str]:
        """Construct a lowercase alias map for known agents for easy lookup."""
        aliases: Dict[str, str] = {
            "head-belya": "head-belya",
            "head": "head-belya",
            "belya": "head-belya",
            "supervisor": "head-belya",
            "voice-assistant": "head-belya",
        }
        for agent_key, agent in self._sub_agents.items():
            aliases[agent_key] = agent_key
            primary = agent_key.split("-", 1)[0]
            aliases[primary] = agent_key
            trimmed = agent_key.replace("-belya", "")
            aliases[trimmed] = agent_key
            aliases[agent.__class__.__name__] = agent_key
        return {alias.lower(): canonical for alias, canonical in aliases.items()}

    def _managed_agents(self) -> Dict[str, Agent]:
        """Return a map of agent identifiers to agent instances."""
        return {"head-belya": self, **self._sub_agents}

    def register_sub_agent(self, agent_key: str, agent: Agent) -> None:
        """Register or replace a subordinate agent and refresh discovery metadata."""
        if not agent_key:
            raise ValueError("agent_key must be provided when registering sub agents.")
        self._sub_agents[agent_key] = agent
        self._agent_aliases = self._build_agent_alias_map()
        self.refresh_agent_tool_catalog()

    def _resolve_agent_alias(self, agent_name: str) -> Optional[str]:
        """Normalize incoming agent names to a canonical identifier."""
        if not agent_name:
            return None
        return self._agent_aliases.get(agent_name.lower())

    def _discover_tools_for_agent(self, agent: Agent) -> List[Dict[str, str]]:
        """Inspect an agent for function tools exposed via @function_tool."""
        tool_entries: List[Dict[str, str]] = []
        for attr_name, attr_value in inspect.getmembers(agent.__class__, predicate=callable):
            tool_info = getattr(attr_value, "__livekit_tool_info", None)
            if not tool_info:
                continue
            bound_method = getattr(agent, attr_name)
            try:
                signature = str(inspect.signature(bound_method))
            except (TypeError, ValueError):
                signature = "()"
            docstring = inspect.getdoc(bound_method) or inspect.getdoc(attr_value) or ""
            description = tool_info.description or (docstring.splitlines()[0] if docstring else "")
            tool_name = tool_info.name or attr_name
            tool_entries.append(
                {
                    "name": str(tool_name),
                    "attribute": attr_name,
                    "signature": signature,
                    "description": description,
                    "doc": docstring,
                }
            )
        return sorted(tool_entries, key=lambda entry: entry["name"])

    def refresh_agent_tool_catalog(self) -> Dict[str, List[Dict[str, str]]]:
        """Recompute the cached mapping of agents to their available function tools."""
        catalog: Dict[str, List[Dict[str, str]]] = {}
        for agent_key, agent in self._managed_agents().items():
            catalog[agent_key] = self._discover_tools_for_agent(agent)
        self.agent_tool_catalog = catalog
        return catalog

    def _dispatch_codex_task(self, task_id: str, task_prompt: str) -> None:
        """Schedule the Codex task to run in the background."""
        async_task: asyncio.Task[None] = asyncio.create_task(self._run_codex_task(task_id, task_prompt))
        self._background_tasks[task_id] = async_task
        async_task.add_done_callback(lambda completed_task, tid=task_id: self._handle_background_completion(tid, completed_task))

    async def _run_codex_task(self, task_id: str, task_prompt: str) -> None:
        """Execute the Codex directive and update task state."""
        try:
            result: CodexTaskResult = await self.codex_agent.execute_directive(task_prompt)
            error_message = result.get("error")
            output_text = result.get("output", None)
            raw_result = result.get("raw_result")
            metadata_update: Dict[str, Any] = {}
            if raw_result is not None:
                metadata_update["raw_result_type"] = type(raw_result).__name__
                metadata_update["raw_result_preview"] = str(raw_result)[:500]
            if error_message:
                self.task_manager.update_task_status(
                    task_id,
                    "failed",
                    note="Codex reported an error",
                    error=error_message,
                    metadata_update=metadata_update,
                )
                return

            if output_text is None:
                output_text = self._extract_final_output(raw_result, task_prompt)
            self.task_manager.update_task_status(
                task_id,
                "completed",
                note="Codex task finished successfully",
                result=output_text,
                metadata_update=metadata_update,
            )
            warning_message = self._post_process_codex_activity(
                task_prompt,
                output_text,
                raw_result,
                entry_type="task",
            )
            if warning_message:
                self.task_manager.append_task_note(task_id, warning_message)
        except Exception as error:
            logger.exception("Unhandled error running Codex task %s", task_id)
            self.task_manager.update_task_status(
                task_id,
                "failed",
                note="Unhandled exception while executing Codex task",
                error=str(error),
            )

    def _handle_background_completion(self, task_id: str, background_task: asyncio.Task[Any]) -> None:
        """Cleanup bookkeeping when a background task finishes."""
        self._background_tasks.pop(task_id, None)
        if background_task.cancelled():
            self.task_manager.update_task_status(
                task_id,
                "failed",
                note="Codex task was cancelled unexpectedly",
                error="Task cancelled",
            )
            return
        exception = background_task.exception()
        if exception:
            logger.error(
                "Background Codex task %s raised an exception",
                task_id,
                exc_info=(exception.__class__, exception, exception.__traceback__),
            )
            self.task_manager.update_task_status(
                task_id,
                "failed",
                note="Codex task raised an exception after completion",
                error=str(exception),
            )

    @function_tool
    async def list_available_agent_functions(self, agent_name: Optional[str] = None) -> str:
        """Enumerate the function tools currently exposed by managed agents."""
        catalog = self.refresh_agent_tool_catalog()
        if agent_name:
            canonical = self._resolve_agent_alias(agent_name)
            if not canonical:
                known_agents = ", ".join(sorted(catalog.keys()))
                return (
                    f"I don't recognize an agent named {agent_name}. "
                    f"I currently manage the following agents: {known_agents}."
                )
            tools = catalog.get(canonical, [])
            if not tools:
                return f"{canonical} does not expose any function tools right now."
            lines = [
                f"- {entry['name']}{entry['signature']}: {entry['description']}"
                for entry in tools
            ]
            formatted = "\n".join(lines)
            return f"Here are the function tools available on {canonical}:\n{formatted}"

        segments = []
        for agent_key, tools in catalog.items():
            if tools:
                tool_list = ", ".join(entry["name"] for entry in tools)
            else:
                tool_list = "(no function tools registered)"
            segments.append(f"{agent_key}: {tool_list}")
        overview = "\n".join(segments)
        return f"I currently manage these agents and their function tools:\n{overview}"

    def _safe_get_current_branch(self) -> str | None:
        """Best-effort attempt to read the current git branch."""
        try:
            repo = self.git_agent._repo()
            return repo.active_branch.name
        except Exception as error:
            logger.warning("Unable to determine current branch: %s", error)
            return None

    def _register_current_session(self) -> None:
        """Ensure the active Codex session is tracked in the session store."""
        session_id = self._current_session_id()
        if not session_id:
            logger.warning("Codex agent session is missing a session_id; skipping registration.")
            return

        branch_name = self._safe_get_current_branch()
        try:
            record = self.session_store.ensure_session(session_id, branch_name)
        except Exception as error:
            logger.exception("Failed to register session %s: %s", session_id, error)
            record = None
        else:
            if session_id not in self.sessions_ids_used:
                self.sessions_ids_used.append(session_id)
        if record:
            settings = record.metadata.get("settings", {})
            normalized_settings = settings if isinstance(settings, dict) else {}
            self.session_settings_cache[session_id] = normalized_settings
            self._sync_codex_settings(normalized_settings)
            warnings = (
                record.metadata.get("metrics", {})
                .get("token_usage", {})
                .get("warnings", {})
            )
            if isinstance(warnings, dict):
                self.rate_limit_warning_cache[session_id] = {
                    "five_hour": list(warnings.get("five_hour", [])),
                    "weekly": list(warnings.get("weekly", [])),
                }

    def _update_current_session_branch(self, branch_name: str | None) -> None:
        """Persist the branch name for the active session."""
        if not branch_name:
            return
        session_id = self._current_session_id()
        if not session_id:
            return
        try:
            record = self.session_store.get_session(session_id)
            if record:
                self.session_store.update_branch(session_id, branch_name)
            else:
                self.session_store.ensure_session(session_id, branch_name)
        except Exception as error:
            logger.exception("Failed to update branch for session %s: %s", session_id, error)

    def _sync_codex_settings(self, settings: Dict[str, Any]) -> None:
        """Propagate stored settings to the Codex agent when available."""
        if not settings:
            return
        update_kwargs: Dict[str, Any] = {}
        if "approval_policy" in settings:
            update_kwargs["approval_policy"] = settings.get("approval_policy")
        if "model" in settings:
            update_kwargs["model"] = settings.get("model")
        if not update_kwargs:
            return
        try:
            self.codex_agent.update_settings(**update_kwargs)
        except Exception as error:
            logger.exception("Failed to sync Codex settings %s: %s", update_kwargs, error)

    def _get_session_record(self, session_id: Optional[str] = None) -> Optional[SessionRecord]:
        """Fetch a session record, defaulting to the active session."""
        session_lookup = session_id or self._current_session_id()
        if not session_lookup:
            return None
        try:
            return self.session_store.get_session(session_lookup)
        except Exception as error:
            logger.exception("Failed to load session record %s: %s", session_lookup, error)
            return None

    def _current_session_id(self) -> Optional[str]:
        return self.codex_agent.current_session_id()

    def _load_livekit_state(self) -> Dict[str, Any]:
        logger.debug("LiveKit state persistence is currently disabled; starting with an empty state.")
        return {}

    def _persist_livekit_state(self) -> None:
        logger.debug("LiveKit state persistence is disabled; skipping persistence request.")

    def get_livekit_state(self) -> Dict[str, Any]:
        return dict(self.livekit_state)

    def record_livekit_context(
        self,
        room_info: Optional[Dict[str, Any]] = None,
        participant_info: Optional[Dict[str, Any]] = None,
    ) -> None:
        state_changed = False

        if room_info:
            for key in ("room_id", "room_sid", "room_name"):
                value = room_info.get(key)
                if value and self.livekit_state.get(key) != value:
                    self.livekit_state[key] = value
                    state_changed = True

        if participant_info:
            for key in ("participant_id", "participant_sid", "participant_identity"):
                value = participant_info.get(key)
                if value and self.livekit_state.get(key) != value:
                    self.livekit_state[key] = value
                    state_changed = True

        if state_changed:
            self.livekit_state["updated_at"] = self._current_time_iso()
            self._persist_livekit_state()
            logger.info(
                "Updated in-memory LiveKit context: room=%s participant=%s",
                self.livekit_state.get("room_sid") or self.livekit_state.get("room_name"),
                self.livekit_state.get("participant_sid") or self.livekit_state.get("participant_identity"),
            )

    async def _execute_codex_directive(self, directive: str, entry_type: str = "directive") -> str:
        result = await self.codex_agent.execute_directive(directive)
        output_text = result.get("output") or ""
        warning_message = self._post_process_codex_activity(directive, output_text, result.get("raw_result"), entry_type=entry_type)
        if warning_message:
            return f"{output_text}\n\n{warning_message}"
        return output_text

    @function_tool
    async def research_repository(self, question: str, run_ctx: RunContext, max_snippets: int = 5) -> str:
        """Delegate repository research to rag-belya."""
        return await self.rag_agent.research_repository(question=question, run_ctx=run_ctx, max_snippets=max_snippets)

    async def on_enter(self):
        self._asyncio_loop = asyncio.get_running_loop()
        self._ensure_task_watcher_started()
        self.session.generate_reply(
            instructions="greet the user and introduce yourself as Belya, a voice assistant for Codex users."
        )

    async def on_exit(self) -> None:
        if self._task_watcher:
            self._task_watcher.stop()
        if self._completion_processor:
            self._completion_processor.cancel()
            with contextlib.suppress(asyncio.CancelledError):
                await self._completion_processor


def _create_git_delegate(tool_name: str):
    target = getattr(GitBelyaAgent, tool_name, None)
    if target is None:
        raise AttributeError(f"GitBelyaAgent has no tool named {tool_name}")

    target_callable = getattr(target, "__wrapped__", None) or getattr(target, "fn", None) or target
    target_signature = inspect.signature(target_callable)
    target_annotations = getattr(target_callable, "__annotations__", {})
    target_doc = getattr(target_callable, "__doc__", getattr(target, "__doc__", None))
    target_name = getattr(target_callable, "__name__", tool_name)

    async def _delegated(self, *args, **kwargs):
        method = getattr(self.git_agent, tool_name)
        return await method(*args, **kwargs)

    _delegated.__signature__ = target_signature
    _delegated.__annotations__ = dict(target_annotations)
    _delegated.__name__ = target_name
    _delegated.__doc__ = target_doc
    return function_tool(_delegated)


def _collect_function_tool_names(agent_cls: Type[Agent]) -> List[str]:
    """Return all @function_tool names declared on the given agent class."""
    tool_names: List[str] = []
    for attr_name, attr_value in inspect.getmembers(agent_cls, predicate=callable):
        if getattr(attr_value, "__livekit_tool_info", None):
            tool_names.append(attr_name)
    return tool_names


# Delegate each git-related function tool to git-belya so the supervisor remains the only entry point.
for _tool in _collect_function_tool_names(GitBelyaAgent):
    if hasattr(HeadBelyaAgent, _tool):
        continue
    setattr(HeadBelyaAgent, _tool, _create_git_delegate(_tool))


if __name__ == "__main__":
    _usage_example()<|MERGE_RESOLUTION|>--- conflicted
+++ resolved
@@ -479,7 +479,6 @@
         self.livekit_state: Dict[str, Any] = self._load_livekit_state()
         super().__init__(
             instructions=(
-<<<<<<< HEAD
                 "Your name is Belya. You are a helpful voice assistant for Codex users. Your interface with users will be Voice. "
                 "You help users in the following: "
                 "1. collecting all the coding tasks they need from Codex to work on. Make sure you have all the needed work before sending it to Codex CLI. "
@@ -500,17 +499,6 @@
                 "Always wait for the Codex response before reading it out to the user. "
                 "Be polite and professional. Sound excited to help the user. "
                 "Coordinate codex-belya for coding tasks, git-belya for git operations, and rag-belya for repository research; do not execute those tasks yourself."
-=======
-                "Your name is Belya. You are a helpful voice assistant for Codex users and you communicate with them over voice. "
-                "For every request, confirm the scope and decide whether it should be sent to Codex CLI, handled by you, or delegated to another specialist agent such as git-belya. "
-                "When a Codex run is needed, gather the full set of requirements, build a single consolidated prompt, review it with the user, then call `send_task_to_Codex`. "
-                "Whenever you take ownership of a task yourself, log it with `start_head_task` and keep its status current with `add_head_task_note`, `complete_head_task`, or `fail_head_task` so the task tracker stays accurate. "
-                "Continue to read back Codex responses, focusing on the actions completed and any reported tests, without reciting raw diffs. "
-                "Make sure the user knows the current git branch before starting new work; use `check_current_branch` and offer to create a new branch when appropriate, and avoid switching branches mid-session. "
-                "Use git-belya for git operations instead of running git commands directly. "
-                "After each task, ask whether to continue or begin a new one; use `start_a_new_session` when a fresh Codex session is requested and ensure every session id is unique. "
-                "Remain polite, professional, and enthusiastic while coordinating all work across agents."
->>>>>>> 15d9d1cb
             ),
         )
         self._register_current_session()
